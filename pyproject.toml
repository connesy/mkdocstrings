--- conflicted
+++ resolved
@@ -4,13 +4,8 @@
 
 [tool.poetry]
 name = "mkdocstrings"
-<<<<<<< HEAD
-version = "0.7.0"
+version = "0.9.0"
 description = "Automatic documentation from sources, for mkdocs."
-=======
-version = "0.8.0"
-description = "Automatic documentation from docstrings, for mkdocs."
->>>>>>> f6dbdf8e
 authors = ["Timothée Mazzucotelli <pawamoy@pm.me>"]
 license = "ISC License"
 readme = "README.md"
@@ -25,11 +20,9 @@
 
 [tool.poetry.dependencies]
 python = "^3.6"
-<<<<<<< HEAD
-pytkdocs = { git = "https://github.com/pawamoy/py-tkdocs" }
-=======
 mkdocs = ">=1.1"
->>>>>>> f6dbdf8e
+beautifulsoup4 = "^4.8.2"
+pytkdocs = "^0.1.0"
 
 [tool.poetry.dev-dependencies]
 bandit = "^1.5"
