"""
This module holds the code of the Markdown extension responsible for matching "autodoc" instructions.

The extension is composed of a Markdown [block processor](https://python-markdown.github.io/extensions/api/#blockparser)
that matches indented blocks starting with a line like '::: identifier'.

For each of these blocks, it uses a [handler][mkdocstrings.handlers.base.BaseHandler] to collect documentation about
the given identifier and render it with Jinja templates.

Both the collection and rendering process can be configured by adding YAML configuration under the "autodoc"
instruction:

```yaml
::: some.identifier
    handler: python
    selection:
      option1: value1
      option2:
        - value2a
        - value2b
    rendering:
      option_x: etc
```
"""
import re
from collections import ChainMap
<<<<<<< HEAD
from typing import Any, Mapping, MutableSequence, Sequence, Tuple
from xml.etree.ElementTree import Element
=======
from typing import Mapping, MutableSequence, Tuple
from xml.etree.ElementTree import XML, Element, ParseError  # noqa: S405 (we choose to trust the XML input)
>>>>>>> 49ea97bd

import yaml
from jinja2.exceptions import TemplateNotFound
from markdown import Markdown
from markdown.blockparser import BlockParser
from markdown.blockprocessors import BlockProcessor
from markdown.extensions import Extension
from markdown.treeprocessors import Treeprocessor

from mkdocstrings.handlers.base import CollectionError, CollectorItem, Handlers
from mkdocstrings.loggers import get_logger
from mkdocstrings.references import AutoRefInlineProcessor

log = get_logger(__name__)


class AutoDocProcessor(BlockProcessor):
    """
    Our "autodoc" Markdown block processor.

    It has a [`test` method][mkdocstrings.extension.AutoDocProcessor.test] that tells if a block matches a criterion,
    and a [`run` method][mkdocstrings.extension.AutoDocProcessor.run] that processes it.

    It also has utility methods allowing to get handlers and their configuration easily, useful when processing
    a matched block.
    """

    regex = re.compile(r"^(?P<heading>#{1,6} *|)::: ?(?P<name>.+?) *$", flags=re.MULTILINE)

    def __init__(self, parser: BlockParser, md: Markdown, config: dict, handlers: Handlers) -> None:
        """
        Initialize the object.

        Arguments:
            parser: A `markdown.blockparser.BlockParser` instance.
            md: A `markdown.Markdown` instance.
            config: The [configuration][mkdocstrings.plugin.MkdocstringsPlugin.config_scheme]
                of the `mkdocstrings` plugin.
            handlers: A [mkdocstrings.handlers.base.Handlers][] instance.
        """
        super().__init__(parser=parser)
        self.md = md
        self._config = config
        self._handlers = handlers
        self._updated_env = False

    def test(self, parent: Element, block: str) -> bool:
        """
        Match our autodoc instructions.

        Arguments:
            parent: The parent element in the XML tree.
            block: The block to be tested.

        Returns:
            Whether this block should be processed or not.
        """
        return bool(self.regex.search(block))

    def run(self, parent: Element, blocks: MutableSequence[str]) -> None:
        """
        Run code on the matched blocks.

        The identifier and configuration lines are retrieved from a matched block
        and used to collect and render an object.

        Arguments:
            parent: The parent element in the XML tree.
            blocks: The rest of the blocks to be processed.
        """
        block = blocks.pop(0)
        match = self.regex.search(block)

        if match:
            if match.start() > 0:
                self.parser.parseBlocks(parent, [block[: match.start()]])
            # removes the first line
            block = block[match.end() :]  # type: ignore

        block, the_rest = self.detab(block)

        if match:
            identifier = match["name"]
            heading_level = match["heading"].count("#")
            log.debug(f"Matched '::: {identifier}'")

            html, headings = self._process_block(identifier, block, heading_level)
            el = Element("div", {"class": "mkdocstrings"})
            # The final HTML is inserted as opaque to subsequent processing, and only revealed at the end.
            el.text = self.md.htmlStash.store(html)
            # So we need to duplicate the headings directly (and delete later), just so 'toc' can pick them up.
            el.extend(headings)

            parent.append(el)

        if the_rest:
            # This block contained unindented line(s) after the first indented
            # line. Insert these lines as the first block of the master blocks
            # list for future processing.
            blocks.insert(0, the_rest)

    def _process_block(self, identifier: str, yaml_block: str, heading_level: int = 0) -> Tuple[str, Sequence[Element]]:
        """
        Process an autodoc block.

        Arguments:
            identifier: The identifier of the object to collect and render.
            yaml_block: The YAML configuration.
            heading_level: Suggested level of the the heading to insert (0 to ignore).

        Raises:
            CollectionError: When something wrong happened during collection.
            TemplateNotFound: When a template used for rendering could not be found.

        Returns:
            Rendered HTML and the list of heading elements encoutered.
        """
        config = yaml.safe_load(yaml_block) or {}
        handler_name = self._handlers.get_handler_name(config)

        log.debug(f"Using handler '{handler_name}'")
        handler_config = self._handlers.get_handler_config(handler_name)
        handler = self._handlers.get_handler(handler_name, handler_config)

        selection, rendering = get_item_configs(handler_config, config)
        if heading_level:
            rendering = ChainMap(rendering, {"heading_level": heading_level})  # like setdefault

        log.debug("Collecting data")
        try:
            data: CollectorItem = handler.collector.collect(identifier, selection)
        except CollectionError:
            log.error(f"Could not collect '{identifier}'")
            raise

        if not self._updated_env:
            log.debug("Updating renderer's env")
            handler.renderer._update_env(self.md, self._config)  # noqa: W0212 (protected member OK)
            self._updated_env = True

        log.debug("Rendering templates")
        try:
            rendered = handler.renderer.render(data, rendering)
        except TemplateNotFound as exc:
            theme_name = self._config["theme_name"]
            log.error(
                f"Template '{exc.name}' not found for '{handler_name}' handler and theme '{theme_name}'.",
            )
            raise

        return (rendered, handler.renderer.get_headings())


def get_item_configs(handler_config: dict, config: dict) -> Tuple[Mapping, Mapping]:
    """
    Get the selection and rendering configuration merged into the global configuration of the given handler.

    Arguments:
        handler_config: The global configuration of a handler. It can be an empty dictionary.
        config: The configuration to merge into the global handler configuration.

    Returns:
        Two dictionaries: selection and rendering. The local configurations are merged into the global ones.
    """
    item_selection_config = ChainMap(config.get("selection", {}), handler_config.get("selection", {}))
    item_rendering_config = ChainMap(config.get("rendering", {}), handler_config.get("rendering", {}))
    return item_selection_config, item_rendering_config


class _PostProcessor(Treeprocessor):
    def run(self, root: Element):
        carry_text = ""
        for el in reversed(root):  # Reversed mainly for the ability to mutate during iteration.
            if el.tag == "div" and el.get("class") == "mkdocstrings":
                # Delete the duplicated headings along with their container, but keep the text (i.e. the actual HTML).
                carry_text = (el.text or "") + carry_text
                root.remove(el)
            elif carry_text:
                el.tail = (el.tail or "") + carry_text
                carry_text = ""
        if carry_text:
            root.text = (root.text or "") + carry_text


class MkdocstringsExtension(Extension):
    """
    Our Markdown extension.

    It cannot work outside of `mkdocstrings`.
    """

    def __init__(self, config: dict, handlers: Handlers, **kwargs) -> None:
        """
        Initialize the object.

        Arguments:
            config: The configuration items from `mkdocs` and `mkdocstrings` that must be passed to the block processor
                when instantiated in [`extendMarkdown`][mkdocstrings.extension.MkdocstringsExtension.extendMarkdown].
            handlers: A [mkdocstrings.handlers.base.Handlers][] instance.
            kwargs: Keyword arguments used by `markdown.extensions.Extension`.
        """
        super().__init__(**kwargs)
        self._config = config
        self._handlers = handlers

    def extendMarkdown(self, md: Markdown) -> None:  # noqa: N802 (casing: parent method's name)
        """
        Register the extension.

        Add an instance of our [`AutoDocProcessor`][mkdocstrings.extension.AutoDocProcessor] to the Markdown parser.

        Arguments:
            md: A `markdown.Markdown` instance.
        """
        md.parser.blockprocessors.register(
            AutoDocProcessor(md.parser, md, self._config, self._handlers),
            "mkdocstrings",
            priority=75,  # Right before markdown.blockprocessors.HashHeaderProcessor
        )
        md.treeprocessors.register(
            _PostProcessor(md.parser),
            "mkdocstrings_post",
            priority=4,  # Right after 'toc'.
        )
        md.inlinePatterns.register(
            AutoRefInlineProcessor(md),
            "mkdocstrings",
            priority=168,  # Right after markdown.inlinepatterns.ReferenceInlineProcessor
        )<|MERGE_RESOLUTION|>--- conflicted
+++ resolved
@@ -24,13 +24,8 @@
 """
 import re
 from collections import ChainMap
-<<<<<<< HEAD
-from typing import Any, Mapping, MutableSequence, Sequence, Tuple
+from typing import Mapping, MutableSequence, Sequence, Tuple
 from xml.etree.ElementTree import Element
-=======
-from typing import Mapping, MutableSequence, Tuple
-from xml.etree.ElementTree import XML, Element, ParseError  # noqa: S405 (we choose to trust the XML input)
->>>>>>> 49ea97bd
 
 import yaml
 from jinja2.exceptions import TemplateNotFound
