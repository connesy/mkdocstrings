"""
This module contains the `mkdocs` plugin.

The plugin instantiates a Markdown extension ([`MkdocstringsExtension`][mkdocstrings.extension.MkdocstringsExtension]),
and adds it to the list of Markdown extensions used by `mkdocs`
during the [`on_config` event hook](https://www.mkdocs.org/user-guide/plugins/#on_config).

After each page is processed by the Markdown converter, this plugin stores absolute URLs of every HTML anchors
it finds to later be able to fix unresolved references.
It stores them during the [`on_page_contents` event hook](https://www.mkdocs.org/user-guide/plugins/#on_page_contents).

Just before writing the final HTML to the disc, during the
[`on_post_page` event hook](https://www.mkdocs.org/user-guide/plugins/#on_post_page),
this plugin searches for references of the form `[identifier][]` or `[title][identifier]` that were not resolved,
and fixes them using the previously stored identifier-URL mapping.

Once the documentation is built, the [`on_post_build` event hook](https://www.mkdocs.org/user-guide/plugins/#on_post_build)
is triggered and calls the [`handlers.teardown()` method][mkdocstrings.handlers.base.Handlers.teardown]. This method is
used to teardown the handlers that were instantiated during documentation buildup.

Finally, when serving the documentation, it can add directories to watch
during the [`on_serve` event hook](https://www.mkdocs.org/user-guide/plugins/#on_serve).
"""

import os
from typing import Callable, Optional, Tuple

from livereload import Server
from mkdocs.config import Config
from mkdocs.config.config_options import Type as MkType
from mkdocs.plugins import BasePlugin
<<<<<<< HEAD
=======
from mkdocs.structure.pages import Page
from mkdocs.structure.toc import AnchorLink
from mkdocs.utils import write_file
>>>>>>> f9ea0097

from mkdocs_autorefs.plugin import AutorefsPlugin
from mkdocstrings.extension import MkdocstringsExtension
from mkdocstrings.handlers.base import BaseHandler, Handlers
from mkdocstrings.loggers import get_logger

log = get_logger(__name__)

SELECTION_OPTS_KEY: str = "selection"
"""The name of the selection parameter in YAML configuration blocks."""
RENDERING_OPTS_KEY: str = "rendering"
"""The name of the rendering parameter in YAML configuration blocks."""


class MkdocstringsPlugin(BasePlugin):
    """
    An `mkdocs` plugin.

    This plugin defines the following event hooks:

    - `on_config`
    - `on_page_contents`
    - `on_post_page`
    - `on_post_build`
    - `on_serve`

    Check the [Developing Plugins](https://www.mkdocs.org/user-guide/plugins/#developing-plugins) page of `mkdocs`
    for more information about its plugin system..
    """

    config_scheme: Tuple[Tuple[str, MkType]] = (
        ("watch", MkType(list, default=[])),  # type: ignore
        ("handlers", MkType(dict, default={})),
        ("default_handler", MkType(str, default="python")),
        ("custom_templates", MkType(str, default=None)),
    )
    """
    The configuration options of `mkdocstrings`, written in `mkdocs.yml`.

    Available options are:

    - __`watch`__: A list of directories to watch. Only used when serving the documentation with mkdocs.
       Whenever a file changes in one of directories, the whole documentation is built again, and the browser refreshed.
    - __`default_handler`__: The default handler to use. The value is the name of the handler module. Default is "python".
    - __`handlers`__: Global configuration of handlers. You can set global configuration per handler, applied everywhere,
      but overridable in each "autodoc" instruction. Example:

    ```yaml
    plugins:
      - mkdocstrings:
          handlers:
            python:
              selection:
                selection_opt: true
              rendering:
                rendering_opt: "value"
              setup_commands:
                - "import os"
                - "import django"
                - "os.environ.setdefault('DJANGO_SETTINGS_MODULE', 'my_djang_app.settings')"
                - "django.setup()"
            rust:
              selection:
                selection_opt: 2
    ```
    """

    css_filename = "assets/_mkdocstrings.css"

    def __init__(self) -> None:
        """Initialize the object."""
        super().__init__()
        self._handlers: Optional[Handlers] = None

    @property
    def handlers(self) -> Handlers:
        """
        Get the instance of [mkdocstrings.handlers.base.Handlers][] for this plugin/build.

        Raises:
            RuntimeError: If the plugin hasn't been initialized with a config.

        Returns:
            An instance of [mkdocstrings.handlers.base.Handlers][] (the same throughout the build).
        """
        if not self._handlers:
            raise RuntimeError("The plugin hasn't been initialized with a config yet")
        return self._handlers

    def on_serve(self, server: Server, builder: Callable = None, **kwargs) -> Server:  # noqa: W0613 (unused arguments)
        """
        Watch directories.

        Hook for the [`on_serve` event](https://www.mkdocs.org/user-guide/plugins/#on_serve).
        In this hook, we add the directories specified in the plugin's configuration to the list of directories
        watched by `mkdocs`. Whenever a change occurs in one of these directories, the documentation is built again
        and the site reloaded.

        Arguments:
            server: The `livereload` server instance.
            builder: The function to build the site.
            kwargs: Additional arguments passed by MkDocs.

        Returns:
            The server instance.
        """
        if builder is None:
            # The builder parameter was added in mkdocs v1.1.1.
            # See issue https://github.com/mkdocs/mkdocs/issues/1952.
            builder = list(server.watcher._tasks.values())[0]["func"]  # noqa: W0212 (protected member)
        for element in self.config["watch"]:
            log.debug(f"Adding directory '{element}' to watcher")
            server.watch(element, builder)
        return server

    def on_config(self, config: Config, **kwargs) -> Config:  # noqa: W0613 (unused arguments)
        """
        Instantiate our Markdown extension.

        Hook for the [`on_config` event](https://www.mkdocs.org/user-guide/plugins/#on_config).
        In this hook, we instantiate our [`MkdocstringsExtension`][mkdocstrings.extension.MkdocstringsExtension]
        and add it to the list of Markdown extensions used by `mkdocs`.

        We pass this plugin's configuration dictionary to the extension when instantiating it (it will need it
        later when processing markdown to get handlers and their global configurations).

        Arguments:
            config: The MkDocs config object.
            kwargs: Additional arguments passed by MkDocs.

        Returns:
            The modified config.
        """
        log.debug("Adding extension to the list")

        theme_name = None
        if config["theme"].name is None:
            theme_name = os.path.dirname(config["theme"].dirs[0])
        else:
            theme_name = config["theme"].name

        extension_config = {
            "theme_name": theme_name,
            "mdx": config["markdown_extensions"],
            "mdx_configs": config["mdx_configs"],
            "mkdocstrings": self.config,
        }
        self._handlers = Handlers(extension_config)

        try:
            # If autorefs plugin is explicitly enabled, just use it.
            autorefs = config["plugins"]["autorefs"]
        except KeyError:
            # Otherwise, add a limited instance of it that acts only on what's added through `register_anchor`.
            autorefs = AutorefsPlugin()
            autorefs.scan_toc = False
            config["plugins"]["autorefs"] = autorefs
        # Add collector-based fallback in either case.
        autorefs.get_fallback_anchor = self._handlers.get_anchor

        mkdocstrings_extension = MkdocstringsExtension(extension_config, self._handlers, autorefs)
        config["markdown_extensions"].append(mkdocstrings_extension)

        config["extra_css"].insert(0, self.css_filename)  # So that it has lower priority than user files.

        return config

<<<<<<< HEAD
    def on_post_build(self, **kwargs) -> None:  # noqa: W0613,R0201 (unused arguments, cannot be static)
=======
    def on_page_content(self, html: str, page: Page, **kwargs) -> str:  # noqa: W0613 (unused arguments)
        """
        Map anchors to URLs.

        Hook for the [`on_page_contents` event](https://www.mkdocs.org/user-guide/plugins/#on_page_contents).
        In this hook, we map the IDs of every anchor found in the table of contents to the anchors absolute URLs.
        This mapping will be used later to fix unresolved reference of the form `[title][identifier]` or
        `[identifier][]`.

        Arguments:
            html: HTML converted from Markdown.
            page: The related MkDocs page instance.
            kwargs: Additional arguments passed by MkDocs.

        Returns:
            The same HTML. We only use this hook to map anchors to URLs.
        """
        log.debug(f"Mapping identifiers to URLs for page {page.file.src_path}")
        for item in page.toc.items:
            self.map_urls(page.url, item)
        return html

    def map_urls(self, base_url: str, anchor: AnchorLink) -> None:
        """
        Recurse on every anchor to map its ID to its absolute URL.

        This method populates `self.handlers.url_map` by side-effect.

        Arguments:
            base_url: The base URL to use as a prefix for each anchor's relative URL.
            anchor: The anchor to process and to recurse on.
        """
        self.handlers.register_anchor(base_url, anchor.id)
        for child in anchor.children:
            self.map_urls(base_url, child)

    def on_post_page(self, output: str, page: Page, **kwargs) -> str:  # noqa: W0613 (unused arguments)
        """
        Fix cross-references.

        Hook for the [`on_post_page` event](https://www.mkdocs.org/user-guide/plugins/#on_post_page).
        In this hook, we try to fix unresolved references of the form `[title][identifier]` or `[identifier][]`.
        Doing that allows the user of `mkdocstrings` to cross-reference objects in their documentation strings.
        It uses the native Markdown syntax so it's easy to remember and use.

        We log a warning for each reference that we couldn't map to an URL, but try to be smart and ignore identifiers
        that do not look legitimate (sometimes documentation can contain strings matching
        our [`AUTO_REF_RE`][mkdocstrings.references.AUTO_REF_RE] regular expression that did not intend to reference anything).
        We currently ignore references when their identifier contains a space or a slash.

        Arguments:
            output: HTML converted from Markdown.
            page: The related MkDocs page instance.
            kwargs: Additional arguments passed by MkDocs.

        Returns:
            Modified HTML.
        """
        log.debug(f"Fixing references in page {page.file.src_path}")

        fixed_output, unmapped = fix_refs(output, page.url, self.handlers.get_item_url)

        if unmapped and log.isEnabledFor(logging.WARNING):
            for ref in unmapped:
                log.warning(
                    f"{page.file.src_path}: Could not find cross-reference target '[{ref}]'",
                )

        return fixed_output

    def on_post_build(self, config: Config, **kwargs) -> None:  # noqa: W0613,R0201 (unused arguments, cannot be static)
>>>>>>> f9ea0097
        """
        Teardown the handlers.

        Hook for the [`on_post_build` event](https://www.mkdocs.org/user-guide/plugins/#on_post_build).
        This hook is used to teardown all the handlers that were instantiated and cached during documentation buildup.

        For example, the [Python handler's collector][mkdocstrings.handlers.python.PythonCollector] opens a subprocess
        in the background and keeps it open to feed it the "autodoc" instructions and get back JSON data. Therefore,
        it must close it at some point, and it does it in its
        [`teardown()` method][mkdocstrings.handlers.python.PythonCollector.teardown] which is indirectly called by
        this hook.

        Arguments:
            config: The MkDocs config object.
            kwargs: Additional arguments passed by MkDocs.
        """
        if self._handlers:
            css_content = "\n".join(handler.renderer.extra_css for handler in self.handlers.seen_handlers)
            write_file(css_content.encode("utf-8"), os.path.join(config["site_dir"], self.css_filename))

            log.debug("Tearing handlers down")
            self._handlers.teardown()

    def get_handler(self, handler_name: str) -> BaseHandler:
        """
        Get a handler by its name. See [mkdocstrings.handlers.base.Handlers.get_handler][].

        Arguments:
            handler_name: The name of the handler.

        Returns:
            An instance of a subclass of [`BaseHandler`][mkdocstrings.handlers.base.BaseHandler].
        """
        return self.handlers.get_handler(handler_name)<|MERGE_RESOLUTION|>--- conflicted
+++ resolved
@@ -29,12 +29,7 @@
 from mkdocs.config import Config
 from mkdocs.config.config_options import Type as MkType
 from mkdocs.plugins import BasePlugin
-<<<<<<< HEAD
-=======
-from mkdocs.structure.pages import Page
-from mkdocs.structure.toc import AnchorLink
 from mkdocs.utils import write_file
->>>>>>> f9ea0097
 
 from mkdocs_autorefs.plugin import AutorefsPlugin
 from mkdocstrings.extension import MkdocstringsExtension
@@ -202,81 +197,7 @@
 
         return config
 
-<<<<<<< HEAD
-    def on_post_build(self, **kwargs) -> None:  # noqa: W0613,R0201 (unused arguments, cannot be static)
-=======
-    def on_page_content(self, html: str, page: Page, **kwargs) -> str:  # noqa: W0613 (unused arguments)
-        """
-        Map anchors to URLs.
-
-        Hook for the [`on_page_contents` event](https://www.mkdocs.org/user-guide/plugins/#on_page_contents).
-        In this hook, we map the IDs of every anchor found in the table of contents to the anchors absolute URLs.
-        This mapping will be used later to fix unresolved reference of the form `[title][identifier]` or
-        `[identifier][]`.
-
-        Arguments:
-            html: HTML converted from Markdown.
-            page: The related MkDocs page instance.
-            kwargs: Additional arguments passed by MkDocs.
-
-        Returns:
-            The same HTML. We only use this hook to map anchors to URLs.
-        """
-        log.debug(f"Mapping identifiers to URLs for page {page.file.src_path}")
-        for item in page.toc.items:
-            self.map_urls(page.url, item)
-        return html
-
-    def map_urls(self, base_url: str, anchor: AnchorLink) -> None:
-        """
-        Recurse on every anchor to map its ID to its absolute URL.
-
-        This method populates `self.handlers.url_map` by side-effect.
-
-        Arguments:
-            base_url: The base URL to use as a prefix for each anchor's relative URL.
-            anchor: The anchor to process and to recurse on.
-        """
-        self.handlers.register_anchor(base_url, anchor.id)
-        for child in anchor.children:
-            self.map_urls(base_url, child)
-
-    def on_post_page(self, output: str, page: Page, **kwargs) -> str:  # noqa: W0613 (unused arguments)
-        """
-        Fix cross-references.
-
-        Hook for the [`on_post_page` event](https://www.mkdocs.org/user-guide/plugins/#on_post_page).
-        In this hook, we try to fix unresolved references of the form `[title][identifier]` or `[identifier][]`.
-        Doing that allows the user of `mkdocstrings` to cross-reference objects in their documentation strings.
-        It uses the native Markdown syntax so it's easy to remember and use.
-
-        We log a warning for each reference that we couldn't map to an URL, but try to be smart and ignore identifiers
-        that do not look legitimate (sometimes documentation can contain strings matching
-        our [`AUTO_REF_RE`][mkdocstrings.references.AUTO_REF_RE] regular expression that did not intend to reference anything).
-        We currently ignore references when their identifier contains a space or a slash.
-
-        Arguments:
-            output: HTML converted from Markdown.
-            page: The related MkDocs page instance.
-            kwargs: Additional arguments passed by MkDocs.
-
-        Returns:
-            Modified HTML.
-        """
-        log.debug(f"Fixing references in page {page.file.src_path}")
-
-        fixed_output, unmapped = fix_refs(output, page.url, self.handlers.get_item_url)
-
-        if unmapped and log.isEnabledFor(logging.WARNING):
-            for ref in unmapped:
-                log.warning(
-                    f"{page.file.src_path}: Could not find cross-reference target '[{ref}]'",
-                )
-
-        return fixed_output
-
     def on_post_build(self, config: Config, **kwargs) -> None:  # noqa: W0613,R0201 (unused arguments, cannot be static)
->>>>>>> f9ea0097
         """
         Teardown the handlers.
 
