"""
This module contains the `mkdocs` plugin.

The plugin instantiates a Markdown extension ([`MkdocstringsExtension`][mkdocstrings.extension.MkdocstringsExtension]),
and adds it to the list of Markdown extensions used by `mkdocs`
during the [`on_config` event hook](https://www.mkdocs.org/user-guide/plugins/#on_config).

After each page is processed by the Markdown converter, this plugin stores absolute URLs of every HTML anchors
it finds to later be able to fix unresolved references.
It stores them during the [`on_page_contents` event hook](https://www.mkdocs.org/user-guide/plugins/#on_page_contents).

Just before writing the final HTML to the disc, during the
[`on_post_page` event hook](https://www.mkdocs.org/user-guide/plugins/#on_post_page),
this plugin searches for references of the form `[identifier][]` or `[title][identifier]` that were not resolved,
and fixes them using the previously stored identifier-URL mapping.

Once the documentation is built, the [`on_post_build` event hook](https://www.mkdocs.org/user-guide/plugins/#on_post_build)
is triggered and calls the [`handlers.teardown()` method][mkdocstrings.handlers.base.Handlers.teardown]. This method is
used to teardown the handlers that were instantiated during documentation buildup.

Finally, when serving the documentation, it can add directories to watch
during the [`on_serve` event hook](https://www.mkdocs.org/user-guide/plugins/#on_serve).
"""

import logging
import os
from typing import Callable, Optional, Tuple

from livereload import Server
from mkdocs.config import Config
from mkdocs.config.config_options import Type as MkType
from mkdocs.plugins import BasePlugin
from mkdocs.structure.pages import Page
from mkdocs.structure.toc import AnchorLink
from mkdocs.utils import write_file

from mkdocstrings.extension import MkdocstringsExtension
from mkdocstrings.handlers.base import BaseHandler, Handlers
from mkdocstrings.loggers import get_logger
from mkdocstrings.references import fix_refs

log = get_logger(__name__)

SELECTION_OPTS_KEY: str = "selection"
"""The name of the selection parameter in YAML configuration blocks."""
RENDERING_OPTS_KEY: str = "rendering"
"""The name of the rendering parameter in YAML configuration blocks."""


class MkdocstringsPlugin(BasePlugin):
    """
    An `mkdocs` plugin.

    This plugin defines the following event hooks:

    - `on_config`
    - `on_page_contents`
    - `on_post_page`
    - `on_post_build`
    - `on_serve`

    Check the [Developing Plugins](https://www.mkdocs.org/user-guide/plugins/#developing-plugins) page of `mkdocs`
    for more information about its plugin system..
    """

    config_scheme: Tuple[Tuple[str, MkType]] = (
        ("watch", MkType(list, default=[])),  # type: ignore
        ("handlers", MkType(dict, default={})),
        ("default_handler", MkType(str, default="python")),
        ("custom_templates", MkType(str, default=None)),
    )
    """
    The configuration options of `mkdocstrings`, written in `mkdocs.yml`.

    Available options are:

    - __`watch`__: A list of directories to watch. Only used when serving the documentation with mkdocs.
       Whenever a file changes in one of directories, the whole documentation is built again, and the browser refreshed.
    - __`default_handler`__: The default handler to use. The value is the name of the handler module. Default is "python".
    - __`handlers`__: Global configuration of handlers. You can set global configuration per handler, applied everywhere,
      but overridable in each "autodoc" instruction. Example:

    ```yaml
    plugins:
      - mkdocstrings:
          handlers:
            python:
              selection:
                selection_opt: true
              rendering:
                rendering_opt: "value"
              setup_commands:
                - "import os"
                - "import django"
                - "os.environ.setdefault('DJANGO_SETTINGS_MODULE', 'my_djang_app.settings')"
                - "django.setup()"
            rust:
              selection:
                selection_opt: 2
    ```
    """

    css_filename = "assets/_mkdocstrings.css"

    def __init__(self) -> None:
        """Initialize the object."""
        super().__init__()
        self._handlers: Optional[Handlers] = None

    @property
    def handlers(self) -> Handlers:
        """
        Get the instance of [mkdocstrings.handlers.base.Handlers][] for this plugin/build.

        Raises:
            RuntimeError: If the plugin hasn't been initialized with a config.

        Returns:
            An instance of [mkdocstrings.handlers.base.Handlers][] (the same throughout the build).
        """
        if not self._handlers:
            raise RuntimeError("The plugin hasn't been initialized with a config yet")
        return self._handlers

    def on_serve(self, server: Server, builder: Callable = None, **kwargs) -> Server:  # noqa: W0613 (unused arguments)
        """
        Watch directories.

        Hook for the [`on_serve` event](https://www.mkdocs.org/user-guide/plugins/#on_serve).
        In this hook, we add the directories specified in the plugin's configuration to the list of directories
        watched by `mkdocs`. Whenever a change occurs in one of these directories, the documentation is built again
        and the site reloaded.

        Arguments:
            server: The `livereload` server instance.
            builder: The function to build the site.
            kwargs: Additional arguments passed by MkDocs.

        Returns:
            The server instance.
        """
        if builder is None:
            # The builder parameter was added in mkdocs v1.1.1.
            # See issue https://github.com/mkdocs/mkdocs/issues/1952.
            builder = list(server.watcher._tasks.values())[0]["func"]  # noqa: W0212 (protected member)
        for element in self.config["watch"]:
            log.debug(f"Adding directory '{element}' to watcher")
            server.watch(element, builder)
        return server

    def on_config(self, config: Config, **kwargs) -> Config:  # noqa: W0613 (unused arguments)
        """
        Instantiate our Markdown extension.

        Hook for the [`on_config` event](https://www.mkdocs.org/user-guide/plugins/#on_config).
        In this hook, we instantiate our [`MkdocstringsExtension`][mkdocstrings.extension.MkdocstringsExtension]
        and add it to the list of Markdown extensions used by `mkdocs`.

        We pass this plugin's configuration dictionary to the extension when instantiating it (it will need it
        later when processing markdown to get handlers and their global configurations).

        Arguments:
            config: The MkDocs config object.
            kwargs: Additional arguments passed by MkDocs.

        Returns:
            The modified config.
        """
        log.debug("Adding extension to the list")

        theme_name = None
        if config["theme"].name is None:
            theme_name = os.path.dirname(config["theme"].dirs[0])
        else:
            theme_name = config["theme"].name

        extension_config = {
            "theme_name": theme_name,
            "mdx": config["markdown_extensions"],
            "mdx_configs": config["mdx_configs"],
            "mkdocstrings": self.config,
        }

        self._handlers = Handlers(extension_config)
        mkdocstrings_extension = MkdocstringsExtension(extension_config, self._handlers)
        config["markdown_extensions"].append(mkdocstrings_extension)

        config["extra_css"].insert(0, self.css_filename)  # So that it has lower priority than user files.

        return config

    def on_page_content(self, html: str, page: Page, **kwargs) -> str:  # noqa: W0613 (unused arguments)
        """
        Map anchors to URLs.

        Hook for the [`on_page_contents` event](https://www.mkdocs.org/user-guide/plugins/#on_page_contents).
        In this hook, we map the IDs of every anchor found in the table of contents to the anchors absolute URLs.
        This mapping will be used later to fix unresolved reference of the form `[title][identifier]` or
        `[identifier][]`.

        Arguments:
            html: HTML converted from Markdown.
            page: The related MkDocs page instance.
            kwargs: Additional arguments passed by MkDocs.

        Returns:
            The same HTML. We only use this hook to map anchors to URLs.
        """
        log.debug(f"Mapping identifiers to URLs for page {page.file.src_path}")
        for item in page.toc.items:
            self.map_urls(page.url, item)
        return html

    def map_urls(self, base_url: str, anchor: AnchorLink) -> None:
        """
        Recurse on every anchor to map its ID to its absolute URL.

        This method populates `self.handlers.url_map` by side-effect.

        Arguments:
            base_url: The base URL to use as a prefix for each anchor's relative URL.
            anchor: The anchor to process and to recurse on.
        """
        self.handlers.register_anchor(base_url, anchor.id)
        for child in anchor.children:
            self.map_urls(base_url, child)

    def on_post_page(self, output: str, page: Page, **kwargs) -> str:  # noqa: W0613 (unused arguments)
        """
        Fix cross-references.

        Hook for the [`on_post_page` event](https://www.mkdocs.org/user-guide/plugins/#on_post_page).
        In this hook, we try to fix unresolved references of the form `[title][identifier]` or `[identifier][]`.
        Doing that allows the user of `mkdocstrings` to cross-reference objects in their documentation strings.
        It uses the native Markdown syntax so it's easy to remember and use.

        We log a warning for each reference that we couldn't map to an URL, but try to be smart and ignore identifiers
        that do not look legitimate (sometimes documentation can contain strings matching
        our [`AUTO_REF_RE`][mkdocstrings.references.AUTO_REF_RE] regular expression that did not intend to reference anything).
        We currently ignore references when their identifier contains a space or a slash.

        Arguments:
            output: HTML converted from Markdown.
            page: The related MkDocs page instance.
            kwargs: Additional arguments passed by MkDocs.

        Returns:
            Modified HTML.
        """
        log.debug(f"Fixing references in page {page.file.src_path}")

        fixed_output, unmapped = fix_refs(output, page.url, self.handlers.get_item_url)

        if unmapped and log.isEnabledFor(logging.WARNING):
            for ref in unmapped:
                log.warning(
                    f"{page.file.src_path}: Could not find cross-reference target '[{ref}]'",
                )

        return fixed_output

    def on_post_build(self, config: Config, **kwargs) -> None:  # noqa: W0613,R0201 (unused arguments, cannot be static)
        """
        Teardown the handlers.

        Hook for the [`on_post_build` event](https://www.mkdocs.org/user-guide/plugins/#on_post_build).
        This hook is used to teardown all the handlers that were instantiated and cached during documentation buildup.

        For example, the [Python handler's collector][mkdocstrings.handlers.python.PythonCollector] opens a subprocess
        in the background and keeps it open to feed it the "autodoc" instructions and get back JSON data. Therefore,
        it must close it at some point, and it does it in its
        [`teardown()` method][mkdocstrings.handlers.python.PythonCollector.teardown] which is indirectly called by
        this hook.

        Arguments:
            config: The MkDocs config object.
            kwargs: Additional arguments passed by MkDocs.
        """
<<<<<<< HEAD
        if self.handlers:
            css_content = "\n".join(handler.renderer.extra_css for handler in self.handlers.seen_handlers)
            write_file(css_content.encode("utf-8"), os.path.join(config["site_dir"], self.css_filename))

=======
        if self._handlers:
>>>>>>> d33d3b23
            log.debug("Tearing handlers down")
            self._handlers.teardown()

    def get_handler(self, handler_name: str) -> BaseHandler:
        """
        Get a handler by its name. See [mkdocstrings.handlers.base.Handlers.get_handler][].

        Arguments:
            handler_name: The name of the handler.

        Returns:
            An instance of a subclass of [`BaseHandler`][mkdocstrings.handlers.base.BaseHandler].
        """
        return self.handlers.get_handler(handler_name)<|MERGE_RESOLUTION|>--- conflicted
+++ resolved
@@ -276,14 +276,10 @@
             config: The MkDocs config object.
             kwargs: Additional arguments passed by MkDocs.
         """
-<<<<<<< HEAD
-        if self.handlers:
+        if self._handlers:
             css_content = "\n".join(handler.renderer.extra_css for handler in self.handlers.seen_handlers)
             write_file(css_content.encode("utf-8"), os.path.join(config["site_dir"], self.css_filename))
 
-=======
-        if self._handlers:
->>>>>>> d33d3b23
             log.debug("Tearing handlers down")
             self._handlers.teardown()
 
