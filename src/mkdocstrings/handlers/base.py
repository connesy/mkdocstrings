--- conflicted
+++ resolved
@@ -199,8 +199,7 @@
             The rendered template as HTML.
         """  # noqa: DAR202 (excess return section)
 
-<<<<<<< HEAD
-    def get_anchor(self, data: Any) -> Optional[str]:
+    def get_anchor(self, data: CollectorItem) -> Optional[str]:
         """
         Return the canonical identifier (HTML anchor) for a collected item.
 
@@ -214,8 +213,6 @@
             The HTML anchor (without '#') as a string, or None if this item doesn't have an anchor.
         """  # noqa: DAR202 (excess return section)
 
-    def update_env(self, md: Markdown, config: dict) -> None:
-=======
     def do_convert_markdown(self, text: str, heading_level: int, html_id: str = "") -> Markup:
         """
         Render Markdown text; for use inside templates.
@@ -303,7 +300,6 @@
         return result
 
     def update_env(self, md: Markdown, config: dict) -> None:  # noqa: W0613 (unused argument 'config')
->>>>>>> d55bce95
         """
         Update the Jinja environment.
 
