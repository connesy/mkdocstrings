--- conflicted
+++ resolved
@@ -16,15 +16,6 @@
     </h{{ config.heading_level }}>
   {% endif %}
   {% if class.docstring %}
-<<<<<<< HEAD
-    {% with docstring = class.docstring %}
-      {% include "docstring.html" with context %}
-    {% endwith %}
-=======
-  {% with docstring = class.docstring %}
-    {% include "docstring.html" with context %}
-  {% endwith %}
->>>>>>> 3596d4e6
   {% endif %}
   {% with obj = class %}{% include "children.html" with context %}{% endwith %}
 </div>